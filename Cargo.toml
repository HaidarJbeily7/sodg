--- conflicted
+++ resolved
@@ -20,13 +20,8 @@
 regex = "1.8.1"
 lazy_static = "1.4.0"
 simple_logger = "4.1.0"
-<<<<<<< HEAD
 micromap = { version = "0.0.13", features = ["serde"] }
-emap = {version = "0.0.8", features = ["serde"] }
-=======
-micromap = { version = "0.0.12", features = ["serde"] }
 emap = {version = "0.0.13", features = ["serde"] }
->>>>>>> ed2b7d07
 nohash-hasher = "0.2.0"
 libc = "0.2.142"
 sxd-xpath = "0.4.2"
